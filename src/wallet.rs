// RGB wallet library for smart contracts on Bitcoin & Lightning network
//
// SPDX-License-Identifier: Apache-2.0
//
// Written in 2019-2023 by
//     Dr Maxim Orlovsky <orlovsky@lnp-bp.org>
//
// Copyright (C) 2019-2023 LNP/BP Standards Association. All rights reserved.
//
// Licensed under the Apache License, Version 2.0 (the "License");
// you may not use this file except in compliance with the License.
// You may obtain a copy of the License at
//
//     http://www.apache.org/licenses/LICENSE-2.0
//
// Unless required by applicable law or agreed to in writing, software
// distributed under the License is distributed on an "AS IS" BASIS,
// WITHOUT WARRANTIES OR CONDITIONS OF ANY KIND, either express or implied.
// See the License for the specific language governing permissions and
// limitations under the License.

use std::marker::PhantomData;
#[cfg(feature = "fs")]
use std::path::PathBuf;

use bpstd::XpubDerivable;
#[cfg(feature = "fs")]
use bpwallet::fs::FsTextStore;
#[cfg(feature = "fs")]
use bpwallet::Wallet;
<<<<<<< HEAD
use nonasync::persistence::{PersistenceError, PersistenceProvider};
=======
#[cfg(not(target_arch = "wasm32"))]
use nonasync::persistence::PersistenceProvider;
>>>>>>> 419264c9
use psrgbt::{Psbt, PsbtMeta};
use rgbstd::containers::Transfer;
use rgbstd::interface::{ContractOp, IfaceRef};
#[cfg(feature = "fs")]
use rgbstd::persistence::fs::FsBinStore;
use rgbstd::persistence::{
    ContractIfaceError, IndexProvider, MemIndex, MemStash, MemState, StashProvider, StateProvider,
    Stock, StockError,
};

use super::{
    CompletionError, CompositionError, ContractId, DescriptorRgb, PayError, TransferParams,
    WalletError, WalletProvider,
};
use crate::invoice::RgbInvoice;

#[derive(Getters)]
pub struct RgbWallet<
    W: WalletProvider<K>,
    K = XpubDerivable,
    S: StashProvider = MemStash,
    H: StateProvider = MemState,
    P: IndexProvider = MemIndex,
> where W::Descr: DescriptorRgb<K>
{
    stock: Stock<S, H, P>,
    wallet: W,
    #[getter(skip)]
    _phantom: PhantomData<K>,
}

#[cfg(feature = "fs")]
impl<K, D: DescriptorRgb<K>, S: StashProvider, H: StateProvider, P: IndexProvider>
    RgbWallet<Wallet<K, D>, K, S, H, P>
{
    #[allow(clippy::result_large_err)]
    pub fn load(
        stock_path: PathBuf,
        wallet_path: PathBuf,
        autosave: bool,
    ) -> Result<Self, WalletError>
    where
        D: serde::Serialize + for<'de> serde::Deserialize<'de>,
        FsBinStore: PersistenceProvider<S>,
        FsBinStore: PersistenceProvider<H>,
        FsBinStore: PersistenceProvider<P>,
    {
        let provider = FsBinStore::new(stock_path)
            .map_err(|e| WalletError::StockPersist(PersistenceError::with(e)))?;
        let stock = Stock::load(provider, autosave).map_err(WalletError::StockPersist)?;
        let provider = FsTextStore::new(wallet_path)
            .map_err(|e| WalletError::WalletPersist(PersistenceError::with(e)))?;
        let wallet = Wallet::load(provider, autosave).map_err(WalletError::WalletPersist)?;
        Ok(Self {
            wallet,
            stock,
            _phantom: PhantomData,
        })
    }
}

impl<K, W: WalletProvider<K>, S: StashProvider, H: StateProvider, P: IndexProvider>
    RgbWallet<W, K, S, H, P>
where W::Descr: DescriptorRgb<K>
{
    pub fn new(stock: Stock<S, H, P>, wallet: W) -> Self {
        Self {
            stock,
            wallet,
            _phantom: PhantomData,
        }
    }

    pub fn stock_mut(&mut self) -> &mut Stock<S, H, P> { &mut self.stock }

    pub fn wallet_mut(&mut self) -> &mut W { &mut self.wallet }

    pub fn history(
        &self,
        contract_id: ContractId,
        iface: impl Into<IfaceRef>,
    ) -> Result<Vec<ContractOp>, StockError<S, H, P, ContractIfaceError>> {
        let contract = self.stock.contract_iface(contract_id, iface.into())?;
        let wallet = &self.wallet;
        Ok(contract.history(wallet.filter(), wallet.filter_witnesses()))
    }

    #[allow(clippy::result_large_err)]
    pub fn pay(
        &mut self,
        invoice: &RgbInvoice,
        params: TransferParams,
    ) -> Result<(Psbt, PsbtMeta, Transfer), PayError> {
        self.wallet.pay(&mut self.stock, invoice, params)
    }

    #[allow(clippy::result_large_err)]
    pub fn construct_psbt(
        &mut self,
        invoice: &RgbInvoice,
        params: TransferParams,
    ) -> Result<(Psbt, PsbtMeta), CompositionError> {
        self.wallet.construct_psbt_rgb(&self.stock, invoice, params)
    }

    #[allow(clippy::result_large_err)]
    pub fn transfer(
        &mut self,
        invoice: &RgbInvoice,
        psbt: &mut Psbt,
    ) -> Result<Transfer, CompletionError> {
        self.wallet.transfer(&mut self.stock, invoice, psbt)
    }
}<|MERGE_RESOLUTION|>--- conflicted
+++ resolved
@@ -28,12 +28,8 @@
 use bpwallet::fs::FsTextStore;
 #[cfg(feature = "fs")]
 use bpwallet::Wallet;
-<<<<<<< HEAD
-use nonasync::persistence::{PersistenceError, PersistenceProvider};
-=======
 #[cfg(not(target_arch = "wasm32"))]
 use nonasync::persistence::PersistenceProvider;
->>>>>>> 419264c9
 use psrgbt::{Psbt, PsbtMeta};
 use rgbstd::containers::Transfer;
 use rgbstd::interface::{ContractOp, IfaceRef};
@@ -81,6 +77,7 @@
         FsBinStore: PersistenceProvider<H>,
         FsBinStore: PersistenceProvider<P>,
     {
+        use nonasync::persistence::PersistenceError;
         let provider = FsBinStore::new(stock_path)
             .map_err(|e| WalletError::StockPersist(PersistenceError::with(e)))?;
         let stock = Stock::load(provider, autosave).map_err(WalletError::StockPersist)?;
