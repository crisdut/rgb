// RGB smart contracts for Bitcoin & Lightning
//
// SPDX-License-Identifier: Apache-2.0
//
// Written in 2019-2023 by
//     Dr Maxim Orlovsky <orlovsky@lnp-bp.org>
//
// Copyright (C) 2019-2023 LNP/BP Standards Association. All rights reserved.
//
// Licensed under the Apache License, Version 2.0 (the "License");
// you may not use this file except in compliance with the License.
// You may obtain a copy of the License at
//
//     http://www.apache.org/licenses/LICENSE-2.0
//
// Unless required by applicable law or agreed to in writing, software
// distributed under the License is distributed on an "AS IS" BASIS,
// WITHOUT WARRANTIES OR CONDITIONS OF ANY KIND, either express or implied.
// See the License for the specific language governing permissions and
// limitations under the License.

use std::collections::{BTreeMap, BTreeSet};

use bitcoin::ScriptBuf;
use bp::{Chain, Outpoint};

use crate::descriptor::DeriveInfo;
use crate::{RgbDescr, SpkDescriptor};

#[derive(Copy, Clone, Ord, PartialOrd, Eq, PartialEq, Hash, Debug, Display)]
#[derive(Serialize, Deserialize)]
pub enum MiningStatus {
    #[display("~")]
    Mempool,
    #[display(inner)]
    Blockchain(u32),
}

#[derive(Clone, Ord, PartialOrd, Eq, PartialEq, Hash, Debug)]
#[derive(Serialize, Deserialize)]
pub struct Utxo {
    pub outpoint: Outpoint,
    pub status: MiningStatus,
    pub amount: u64,
    pub derivation: DeriveInfo,
}

pub trait Resolver {
    fn resolve_utxo<'s>(
        &mut self,
        scripts: BTreeMap<DeriveInfo, ScriptBuf>,
    ) -> Result<BTreeSet<Utxo>, String>;
}

#[derive(Clone, Debug)]
#[derive(Serialize, Deserialize)]
pub struct RgbWallet {
    pub descr: RgbDescr,
    pub utxos: BTreeSet<Utxo>,
}

impl RgbWallet {
    pub fn with(descr: RgbDescr, resolver: &mut impl Resolver) -> Result<Self, String> {
        let mut utxos = BTreeSet::new();

        const STEP: u32 = 20;
        for app in [0, 1, 10, 20, 30, 40, 50, 60] {
            let mut index = 0;
            loop {
                debug!("Requesting {STEP} scripts from the Electrum server");
                let scripts = descr.derive(app, index..(index + STEP));
                let set = resolver.resolve_utxo(scripts)?;
                if set.is_empty() {
                    break;
                }
                debug!("Electrum server returned {} UTXOs", set.len());
                utxos.extend(set);
                index += STEP;
            }
        }

        Ok(Self { descr, utxos })
    }

    pub fn utxo(&self, outpoint: Outpoint) -> Option<&Utxo> {
        self.utxos.iter().find(|utxo| utxo.outpoint == outpoint)
    }
}

pub trait DefaultResolver {
    fn default_resolver(&self) -> String;
}

<<<<<<< HEAD
#[cfg(feature = "electrum")]
#[derive(Wrapper, WrapperMut, From)]
#[wrapper(Deref)]
#[wrapper_mut(DerefMut)]
pub struct BlockchainResolver(electrum_client::Client);

impl BlockchainResolver {
    #[cfg(feature = "electrum")]
    pub fn with(url: &str) -> Result<Self, electrum_client::Error> {
        electrum_client::Client::new(url).map(Self)
    }
}

#[cfg(feature = "electrum")]
mod _electrum {
    use bitcoin::{Script, ScriptBuf};
    use bp::{Chain, LockTime, SeqNo, Tx, TxIn, TxOut, TxVer, VarIntArray, Witness};
    use electrum_client::{ElectrumApi, Error, ListUnspentRes};
    use rgbstd::resolvers::ResolveHeight;
    use rgbstd::validation::{ResolveTx, TxResolverError};

    use super::*;

    impl DefaultResolver for Chain {
        fn default_resolver(&self) -> String {
            match self {
                Chain::Bitcoin => s!("blockstream.info:110"),
                Chain::Testnet3 => s!("blockstream.info:143"),
                Chain::Regtest => s!("localhost:50001"),
                chain => {
                    panic!("no default server is known for {chain}, please provide a custom URL")
                }
            }
        }
    }

    impl Resolver for BlockchainResolver {
        fn resolve_utxo<'s>(
            &mut self,
            scripts: BTreeMap<DeriveInfo, ScriptBuf>,
        ) -> Result<BTreeSet<Utxo>, String> {
            Ok(self
                .batch_script_list_unspent(scripts.values().map(ScriptBuf::as_script))
                .map_err(|err| err.to_string())?
                .into_iter()
                .zip(scripts.into_keys())
                .flat_map(|(list, derivation)| {
                    list.into_iter()
                        .map(move |res| Utxo::with(derivation.clone(), res))
                })
                .collect())
        }
    }

    impl ResolveTx for BlockchainResolver {
        fn resolve_tx(&self, txid: Txid) -> Result<Tx, TxResolverError> {
            let tx = self
                .0
                .transaction_get(&bitcoin::Txid::from_byte_array(txid.to_raw_array()))
                .map_err(|err| match err {
                    Error::Message(_) | Error::Protocol(_) => TxResolverError::Unknown(txid),
                    err => TxResolverError::Other(txid, err.to_string()),
                })?;
            Ok(Tx {
                version: TxVer::from_consensus_i32(tx.version)
                    .try_into()
                    .expect("non-consensus tx version"),
                inputs: VarIntArray::try_from_iter(tx.input.into_iter().map(|txin| TxIn {
                    prev_output: Outpoint::new(
                        txin.previous_output.txid.to_byte_array().into(),
                        txin.previous_output.vout,
                    ),
                    sig_script: txin.script_sig.to_bytes().into(),
                    sequence: SeqNo::from_consensus_u32(txin.sequence.to_consensus_u32()),
                    witness: Witness::from_consensus_stack(txin.witness.to_vec()),
                }))
                .expect("consensus-invalid transaction"),
                outputs: VarIntArray::try_from_iter(tx.output.into_iter().map(|txout| TxOut {
                    value: txout.value.into(),
                    script_pubkey: txout.script_pubkey.to_bytes().into(),
                }))
                .expect("consensus-invalid transaction"),
                lock_time: LockTime::from_consensus_u32(tx.lock_time.to_consensus_u32()),
            })
        }
    }

    impl ResolveHeight for BlockchainResolver {
        type Error = TxResolverError;
        fn resolve_height(&mut self, txid: Txid) -> Result<u32, Self::Error> {
            let resp = self
                .0
                .transaction_get(&bitcoin::Txid::from_byte_array(txid.to_raw_array()))
                .map_err(|err| match err {
                    Error::Message(_) | Error::Protocol(_) => TxResolverError::Unknown(txid),
                    err => TxResolverError::Other(txid, err.to_string()),
                })?;

            let scripts: Vec<&Script> = resp
                .output
                .iter()
                .map(|out| out.script_pubkey.as_script())
                .collect();

            let mut hists = vec![];
            self.0
                .batch_script_get_history(scripts)
                .map_err(|err| match err {
                    Error::Message(_) | Error::Protocol(_) => TxResolverError::Unknown(txid),
                    err => TxResolverError::Other(txid, err.to_string()),
                })?
                .into_iter()
                .for_each(|h| hists.extend(h));
            let transactions: BTreeMap<bitcoin::Txid, u32> = hists
                .into_iter()
                .map(|h| (h.tx_hash, if h.height > 0 { h.height as u32 } else { 0 }))
                .collect();

            let min_height = transactions.into_values().min();
            let min_height = min_height.unwrap_or_default();

            Ok(min_height)
        }
    }

    impl Utxo {
        fn with(derivation: DeriveInfo, res: ListUnspentRes) -> Self {
            Utxo {
                status: if res.height == 0 {
                    MiningStatus::Mempool
                } else {
                    MiningStatus::Blockchain(res.height as u32)
                },
                outpoint: Outpoint::new(
                    Txid::from_raw_array(res.tx_hash.to_byte_array()),
                    res.tx_pos as u32,
                ),
                derivation,
                amount: res.value,
=======
impl DefaultResolver for Chain {
    fn default_resolver(&self) -> String {
        match self {
            Chain::Bitcoin => s!("blockstream.info:110"),
            Chain::Testnet3 => s!("blockstream.info:143"),
            Chain::Regtest => s!("localhost:50001"),
            chain => {
                panic!("no default server is known for {chain}, please provide a custom URL")
>>>>>>> 9998c637
            }
        }
    }
}<|MERGE_RESOLUTION|>--- conflicted
+++ resolved
@@ -91,147 +91,6 @@
     fn default_resolver(&self) -> String;
 }
 
-<<<<<<< HEAD
-#[cfg(feature = "electrum")]
-#[derive(Wrapper, WrapperMut, From)]
-#[wrapper(Deref)]
-#[wrapper_mut(DerefMut)]
-pub struct BlockchainResolver(electrum_client::Client);
-
-impl BlockchainResolver {
-    #[cfg(feature = "electrum")]
-    pub fn with(url: &str) -> Result<Self, electrum_client::Error> {
-        electrum_client::Client::new(url).map(Self)
-    }
-}
-
-#[cfg(feature = "electrum")]
-mod _electrum {
-    use bitcoin::{Script, ScriptBuf};
-    use bp::{Chain, LockTime, SeqNo, Tx, TxIn, TxOut, TxVer, VarIntArray, Witness};
-    use electrum_client::{ElectrumApi, Error, ListUnspentRes};
-    use rgbstd::resolvers::ResolveHeight;
-    use rgbstd::validation::{ResolveTx, TxResolverError};
-
-    use super::*;
-
-    impl DefaultResolver for Chain {
-        fn default_resolver(&self) -> String {
-            match self {
-                Chain::Bitcoin => s!("blockstream.info:110"),
-                Chain::Testnet3 => s!("blockstream.info:143"),
-                Chain::Regtest => s!("localhost:50001"),
-                chain => {
-                    panic!("no default server is known for {chain}, please provide a custom URL")
-                }
-            }
-        }
-    }
-
-    impl Resolver for BlockchainResolver {
-        fn resolve_utxo<'s>(
-            &mut self,
-            scripts: BTreeMap<DeriveInfo, ScriptBuf>,
-        ) -> Result<BTreeSet<Utxo>, String> {
-            Ok(self
-                .batch_script_list_unspent(scripts.values().map(ScriptBuf::as_script))
-                .map_err(|err| err.to_string())?
-                .into_iter()
-                .zip(scripts.into_keys())
-                .flat_map(|(list, derivation)| {
-                    list.into_iter()
-                        .map(move |res| Utxo::with(derivation.clone(), res))
-                })
-                .collect())
-        }
-    }
-
-    impl ResolveTx for BlockchainResolver {
-        fn resolve_tx(&self, txid: Txid) -> Result<Tx, TxResolverError> {
-            let tx = self
-                .0
-                .transaction_get(&bitcoin::Txid::from_byte_array(txid.to_raw_array()))
-                .map_err(|err| match err {
-                    Error::Message(_) | Error::Protocol(_) => TxResolverError::Unknown(txid),
-                    err => TxResolverError::Other(txid, err.to_string()),
-                })?;
-            Ok(Tx {
-                version: TxVer::from_consensus_i32(tx.version)
-                    .try_into()
-                    .expect("non-consensus tx version"),
-                inputs: VarIntArray::try_from_iter(tx.input.into_iter().map(|txin| TxIn {
-                    prev_output: Outpoint::new(
-                        txin.previous_output.txid.to_byte_array().into(),
-                        txin.previous_output.vout,
-                    ),
-                    sig_script: txin.script_sig.to_bytes().into(),
-                    sequence: SeqNo::from_consensus_u32(txin.sequence.to_consensus_u32()),
-                    witness: Witness::from_consensus_stack(txin.witness.to_vec()),
-                }))
-                .expect("consensus-invalid transaction"),
-                outputs: VarIntArray::try_from_iter(tx.output.into_iter().map(|txout| TxOut {
-                    value: txout.value.into(),
-                    script_pubkey: txout.script_pubkey.to_bytes().into(),
-                }))
-                .expect("consensus-invalid transaction"),
-                lock_time: LockTime::from_consensus_u32(tx.lock_time.to_consensus_u32()),
-            })
-        }
-    }
-
-    impl ResolveHeight for BlockchainResolver {
-        type Error = TxResolverError;
-        fn resolve_height(&mut self, txid: Txid) -> Result<u32, Self::Error> {
-            let resp = self
-                .0
-                .transaction_get(&bitcoin::Txid::from_byte_array(txid.to_raw_array()))
-                .map_err(|err| match err {
-                    Error::Message(_) | Error::Protocol(_) => TxResolverError::Unknown(txid),
-                    err => TxResolverError::Other(txid, err.to_string()),
-                })?;
-
-            let scripts: Vec<&Script> = resp
-                .output
-                .iter()
-                .map(|out| out.script_pubkey.as_script())
-                .collect();
-
-            let mut hists = vec![];
-            self.0
-                .batch_script_get_history(scripts)
-                .map_err(|err| match err {
-                    Error::Message(_) | Error::Protocol(_) => TxResolverError::Unknown(txid),
-                    err => TxResolverError::Other(txid, err.to_string()),
-                })?
-                .into_iter()
-                .for_each(|h| hists.extend(h));
-            let transactions: BTreeMap<bitcoin::Txid, u32> = hists
-                .into_iter()
-                .map(|h| (h.tx_hash, if h.height > 0 { h.height as u32 } else { 0 }))
-                .collect();
-
-            let min_height = transactions.into_values().min();
-            let min_height = min_height.unwrap_or_default();
-
-            Ok(min_height)
-        }
-    }
-
-    impl Utxo {
-        fn with(derivation: DeriveInfo, res: ListUnspentRes) -> Self {
-            Utxo {
-                status: if res.height == 0 {
-                    MiningStatus::Mempool
-                } else {
-                    MiningStatus::Blockchain(res.height as u32)
-                },
-                outpoint: Outpoint::new(
-                    Txid::from_raw_array(res.tx_hash.to_byte_array()),
-                    res.tx_pos as u32,
-                ),
-                derivation,
-                amount: res.value,
-=======
 impl DefaultResolver for Chain {
     fn default_resolver(&self) -> String {
         match self {
@@ -240,7 +99,6 @@
             Chain::Regtest => s!("localhost:50001"),
             chain => {
                 panic!("no default server is known for {chain}, please provide a custom URL")
->>>>>>> 9998c637
             }
         }
     }
